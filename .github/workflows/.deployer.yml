--- conflicted
+++ resolved
@@ -95,21 +95,6 @@
 
       echo "📝 Patching ConfigMap $RELEASE-frontend-config"
       CONFIG_JSON=$(cat <<EOF
-<<<<<<< HEAD
-      {
-        "api": {
-          "baseUrl": "/api/v1"
-        },
-        "oidc": {
-          "clientId": "${{ secrets.vite_keycloak_client_id }}",
-          "realm": "standard",
-          "serverUrl": "https://$LOGIN_PROXY/auth",
-          "logoutUrl": "https://$LOGIN_PROXY/auth/realms/standard/protocol/openid-connect/logout"
-        }
-      }
-      EOF
-      )
-=======
 {
   "api": {
     "baseUrl": "/api/v1"
@@ -123,7 +108,6 @@
 }
 EOF
 )
->>>>>>> e72995c1
       echo "$CONFIG_JSON" > default.json
       oc delete configmap "$RELEASE-frontend-config" --ignore-not-found
       oc create configmap "$RELEASE-frontend-config" --from-file=default.json
