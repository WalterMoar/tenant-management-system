import { Request, Response, NextFunction } from 'express';
import logger from '../common/logger';
import { RoutesConstants } from './routes.constants';

export const requestLoggingMiddleware = (req: Request, res: Response, next: NextFunction) => {
    const startTime = Date.now();

<<<<<<< HEAD
    const rawPath = req.originalUrl?.split('?')[0] || req.url?.split('?')[0] || req.path;
    if (
        rawPath === RoutesConstants.HEALTH ||
        rawPath === '/health' ||
        rawPath === `/api${RoutesConstants.HEALTH}` ||
        rawPath.startsWith(RoutesConstants.HEALTH + '/') ||
        rawPath.startsWith('/health/') ||
        rawPath.startsWith(`/api${RoutesConstants.HEALTH}/`)
    ) {
=======
    if (req.path === RoutesConstants.HEALTH) {
>>>>>>> 2c483d41
        return next()
    }

    if (logger.isLevelEnabled('info')) {
        logger.info('Incoming request', {
            method: req.method,
            url: req.url,
            params: req.params,
            query: req.query,
            body: req.method !== 'GET' ? req.body : undefined
        });
    }

    if (!(res as any)._loggedResponse) {
        const originalSend = res.send;

        res.send = function (body) {
            if (!(res as any)._loggedResponse) {
                const responseTime = Date.now() - startTime;
                
                if (logger.isLevelEnabled('info')) {
                    logger.info('Outgoing response', {
                        method: req.method,
                        url: req.url,
                        statusCode: res.statusCode,
                        responseTime: `${responseTime}ms`
                    });
                }
                (res as any)._loggedResponse = true; // Set flag to prevent duplicate logging
            }

            return originalSend.call(this, body);
        };
    }
    next();
};<|MERGE_RESOLUTION|>--- conflicted
+++ resolved
@@ -4,8 +4,6 @@
 
 export const requestLoggingMiddleware = (req: Request, res: Response, next: NextFunction) => {
     const startTime = Date.now();
-
-<<<<<<< HEAD
     const rawPath = req.originalUrl?.split('?')[0] || req.url?.split('?')[0] || req.path;
     if (
         rawPath === RoutesConstants.HEALTH ||
@@ -15,9 +13,6 @@
         rawPath.startsWith('/health/') ||
         rawPath.startsWith(`/api${RoutesConstants.HEALTH}/`)
     ) {
-=======
-    if (req.path === RoutesConstants.HEALTH) {
->>>>>>> 2c483d41
         return next()
     }
 
